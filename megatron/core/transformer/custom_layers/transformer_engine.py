--- conflicted
+++ resolved
@@ -111,11 +111,7 @@
         )
 
 
-<<<<<<< HEAD
-class TEDotProductAttention(te.pytorch.transformer.DotProductAttention):
-=======
-class TECoreAttention(te.pytorch.DotProductAttention):
->>>>>>> 65da5be5
+class TEDotProductAttention(te.pytorch.DotProductAttention):
     """
     Wrapper for the Transformer-Engine's `DotProductAttention` layer that also
     has "flash attention" enabled.
